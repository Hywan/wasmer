//! Wasmer API
#![deny(intra_doc_link_resolution_failure)]

mod exports;
mod externals;
mod import_object;
mod instance;
mod memory;
mod memory_view;
mod module;
mod native;
mod ordered_resolver;
mod ptr;
mod store;
mod table;
mod tunables;
mod types;
mod utils;

<<<<<<< HEAD
pub use crate::exports::{ExportError, Exportable, Exports, ExportsIterator};
pub use crate::externals::{
    Extern, Function, Global, HostFunction, Memory, Table, WasmExternType, WasmTypeList, WithEnv,
    WithoutEnv,
=======
pub mod internals {
    //! We use the internals module for exporting types that are only
    //! intended to use in internal crates such as the compatibility crate
    //! `wasmer-runtime`. Please don't use any of this types directly, as
    //! they might change frequently or be removed in the future.

    pub use crate::externals::{WithEnv, WithoutEnv};
}

pub use crate::exports::{ExportError, Exportable, Exports, ExportsIterator};
pub use crate::externals::{
    Extern, FromToNativeWasmType, Function, Global, HostFunction, Memory, Table, WasmTypeList,
>>>>>>> 163462f9
};
pub use crate::import_object::{ImportObject, ImportObjectIterator, LikeNamespace};
pub use crate::instance::Instance;
pub use crate::memory_view::{Atomically, MemoryView};
pub use crate::module::Module;
pub use crate::native::NativeFunc;
pub use crate::ordered_resolver::OrderedResolver;
pub use crate::ptr::{Array, Item, WasmPtr};
pub use crate::store::{Store, StoreObject};
pub use crate::tunables::Tunables;
pub use crate::types::{
    ExportType, ExternRef, ExternType, FunctionType, GlobalType, HostInfo, HostRef, ImportType,
    MemoryType, Mutability, TableType, Val, ValType,
};
pub use crate::types::{Val as Value, ValType as Type};
pub use crate::utils::is_wasm;
pub use target_lexicon::{Architecture, CallingConvention, OperatingSystem, Triple, HOST};
pub use wasm_common::{
    Bytes, GlobalInit, LocalFunctionIndex, Pages, ValueType, WASM_MAX_PAGES, WASM_MIN_PAGES,
    WASM_PAGE_SIZE,
};
#[cfg(feature = "compiler")]
pub use wasmer_compiler::CompilerConfig;
pub use wasmer_compiler::{
    wasmparser, CpuFeature, Features, FunctionMiddleware, FunctionMiddlewareGenerator,
    MiddlewareReaderState, Target,
};
pub use wasmer_engine::{
    ChainableNamedResolver, DeserializeError, Engine, InstantiationError, LinkError, NamedResolver,
    NamedResolverChain, Resolver, RuntimeError, SerializeError,
};
pub use wasmer_runtime::{raise_user_trap, MemoryError};
#[cfg(feature = "wat")]
pub use wat::parse_bytes as wat2wasm;

// The compilers are mutually exclusive
#[cfg(any(
    all(
        feature = "default-llvm",
        any(feature = "default-cranelift", feature = "default-singlepass")
    ),
    all(feature = "default-cranelift", feature = "default-singlepass")
))]
compile_error!(
    r#"The `default-singlepass`, `default-cranelift` and `default-llvm` features are mutually exclusive.
If you wish to use more than one compiler, you can simply create the own store. Eg.:

```
use wasmer::{Store, JIT, Singlepass};

let engine = JIT::new(&Singlepass::default()).engine();
let store = Store::new(&engine);
```"#
);

#[cfg(feature = "singlepass")]
pub use wasmer_compiler_singlepass::Singlepass;

#[cfg(feature = "cranelift")]
pub use wasmer_compiler_cranelift::Cranelift;

#[cfg(feature = "llvm")]
pub use wasmer_compiler_llvm::LLVM;

#[cfg(feature = "jit")]
pub use wasmer_engine_jit::{JITArtifact, JITEngine, JIT};

#[cfg(feature = "native")]
pub use wasmer_engine_native::{Native, NativeArtifact, NativeEngine};

/// Version number of this crate.
pub const VERSION: &str = env!("CARGO_PKG_VERSION");<|MERGE_RESOLUTION|>--- conflicted
+++ resolved
@@ -17,12 +17,6 @@
 mod types;
 mod utils;
 
-<<<<<<< HEAD
-pub use crate::exports::{ExportError, Exportable, Exports, ExportsIterator};
-pub use crate::externals::{
-    Extern, Function, Global, HostFunction, Memory, Table, WasmExternType, WasmTypeList, WithEnv,
-    WithoutEnv,
-=======
 pub mod internals {
     //! We use the internals module for exporting types that are only
     //! intended to use in internal crates such as the compatibility crate
@@ -35,7 +29,6 @@
 pub use crate::exports::{ExportError, Exportable, Exports, ExportsIterator};
 pub use crate::externals::{
     Extern, FromToNativeWasmType, Function, Global, HostFunction, Memory, Table, WasmTypeList,
->>>>>>> 163462f9
 };
 pub use crate::import_object::{ImportObject, ImportObjectIterator, LikeNamespace};
 pub use crate::instance::Instance;
